--- conflicted
+++ resolved
@@ -1,15 +1,8 @@
-<<<<<<< HEAD
-import importlib
-=======
->>>>>>> bb34fde3
 import sys
 import types
 
 if "pydantic" not in sys.modules:
     _fake_pydantic = types.ModuleType("pydantic")
-<<<<<<< HEAD
-=======
-
     class _FakeFieldInfo:
         def __init__(self, default=..., **kwargs):
             self.default = default
@@ -99,98 +92,6 @@
 
 config.get_settings = lambda: _StubSettings()
 
-import pjsua2 as pj
->>>>>>> bb34fde3
-
-    class _FakeFieldInfo:
-        def __init__(self, default=..., **kwargs):
-            self.default = default
-            self.alias = kwargs.get("alias")
-
-    def _fake_field(default=..., **kwargs):
-        return _FakeFieldInfo(default, **kwargs)
-
-    class _FakeValidationError(Exception):
-        def errors(self):
-            return []
-
-    def _fake_field_validator(*args, **kwargs):
-        def decorator(func):
-            return func
-
-        return decorator
-
-    _fake_pydantic.Field = _fake_field
-    _fake_pydantic.ValidationError = _FakeValidationError
-    _fake_pydantic.field_validator = _fake_field_validator
-    sys.modules["pydantic"] = _fake_pydantic
-
-if "pydantic_settings" not in sys.modules:
-    _fake_pydantic_settings = types.ModuleType("pydantic_settings")
-
-    class _FakeBaseSettings:
-        model_config = {}
-        model_fields = {}
-
-        def __init__(self, **kwargs):
-            for key, value in kwargs.items():
-                setattr(self, key, value)
-
-    class _FakeEnvSettingsSource:
-        def __init__(self, *args, **kwargs):
-            pass
-
-    class _FakeDotEnvSettingsSource(_FakeEnvSettingsSource):
-        pass
-
-    _fake_pydantic_settings.BaseSettings = _FakeBaseSettings
-    _fake_pydantic_settings.SettingsConfigDict = dict
-    _fake_sources = types.ModuleType("pydantic_settings.sources")
-    _fake_sources.EnvSettingsSource = _FakeEnvSettingsSource
-    _fake_sources.DotEnvSettingsSource = _FakeDotEnvSettingsSource
-    sys.modules["pydantic_settings.sources"] = _fake_sources
-    _fake_pydantic_settings.DotEnvSettingsSource = _FakeDotEnvSettingsSource
-    _fake_pydantic_settings.EnvSettingsSource = _FakeEnvSettingsSource
-    sys.modules["pydantic_settings"] = _fake_pydantic_settings
-
-import app.config as config
-
-
-class _StubSettings:
-    sip_domain = "example.com"
-    sip_user = "1001"
-    sip_pass = "secret"
-    openai_api_key = "test-key"
-    agent_id = "test-agent"
-    openai_mode = "legacy"
-    openai_model = "gpt-realtime"
-    openai_voice = "alloy"
-    openai_temperature = 0.3
-    system_prompt = "You are a helpful voice assistant."
-    enable_sip = True
-    enable_audio = True
-    sip_transport_port = 5060
-    sip_jb_min = 0
-    sip_jb_max = 0
-    sip_jb_max_pre = 0
-    sip_enable_ice = False
-    sip_enable_turn = False
-    sip_stun_server = ""
-    sip_turn_server = ""
-    sip_turn_user = ""
-    sip_turn_pass = ""
-    sip_enable_srtp = False
-    sip_srtp_optional = True
-    sip_preferred_codecs = ()
-    sip_reg_retry_base = 2.0
-    sip_reg_retry_max = 60.0
-    sip_invite_retry_base = 1.0
-    sip_invite_retry_max = 30.0
-    sip_invite_max_attempts = 5
-
-
-config.get_settings = lambda: _StubSettings()
-
 agent = importlib.import_module("app.agent")
 EndpointTimer = agent.EndpointTimer
 pj = importlib.import_module("pjsua2")
