--- conflicted
+++ resolved
@@ -136,34 +136,6 @@
 FRAME_BYTES = SAMPLE_RATE * FRAME_DURATION // 1000 * PCM_WIDTH
 MAX_PENDING_FRAMES = 50
 
-
-<<<<<<< HEAD
-if not TYPE_CHECKING:
-    _TimerEntry = getattr(pj, "TimerEntry", None)
-    if _TimerEntry is not None:
-        _TimerEntryBase = _TimerEntry
-    else:  # pragma: no cover - depends on runtime bindings
-        class _TimerEntryBase:
-            def __init__(self, *_, **__) -> None:
-                pass
-=======
-# ``pj.TimerEntry`` is not available in some minimal pjsua2 builds. Provide a
-# lightweight fallback so the timer logic can continue using threading.Timer.
-if hasattr(pj, "TimerEntry"):
-    _TimerEntryBase = pj.TimerEntry
-else:  # pragma: no cover - depends on runtime bindings
-    class _TimerEntryBase:
-        def __init__(self, *_, **__):
-            pass
-
-        def onTimeout(self):
-            """Compat shim matching the pjsua2 API."""
-            raise NotImplementedError
-
-
-class EndpointTimer(_TimerEntryBase):
-    """Wrapper around ``pj.TimerEntry`` with automatic fallback."""
->>>>>>> 314041ef
 
 
 class EndpointTimer(_TimerEntryBase):
